--- conflicted
+++ resolved
@@ -9,11 +9,8 @@
     strategy:
       fail-fast: false
       matrix:
-<<<<<<< HEAD
-        python-version: ['3.6', '3.7', '3.8', '3.9', '3.10', '3.11']
-=======
-        python-version: ['3.7', '3.8', '3.9']
->>>>>>> 0f791813
+        python-version: ['3.7', '3.8', '3.9', '3.10', '3.11']
+
 
     steps:
     - uses: actions/checkout@v2
