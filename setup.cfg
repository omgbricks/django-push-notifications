[metadata]
name = django-push-notifications
description = Send push notifications to mobile devices through GCM, APNS or WNS and to WebPush (Chrome, Firefox and Opera) in Django
author = Jerome Leclanche
author_email = jerome@leclan.ch
url = https://github.com/jazzband/django-push-notifications
download_url = https://github.com/jazzband/django-push-notifications/tarball/master
classifiers =
	Development Status :: 5 - Production/Stable
	Environment :: Web Environment
	Framework :: Django
	Framework :: Django :: 2.2
	Framework :: Django :: 3.0
	Framework :: Django :: 3.1
	Framework :: Django :: 3.2
	Framework :: Django :: 4.0
	Intended Audience :: Developers
	License :: OSI Approved :: MIT License
	Programming Language :: Python
	Programming Language :: Python :: 3
	Programming Language :: Python :: 3.7
	Programming Language :: Python :: 3.8
	Programming Language :: Python :: 3.9
	Programming Language :: Python :: 3.10
	Programming Language :: Python :: 3.11
	Topic :: Internet :: WWW/HTTP
	Topic :: System :: Networking

[options]
python_requires = >= 3.7
packages = find:
install_requires =
	Django>=2.2

setup_requires =
	setuptools_scm

[options.extras_require]
APNS =
	apns2>=0.3.0
	importlib-metadata;python_version < "3.8"
	Django>=2.2

WP = pywebpush>=1.3.0

<<<<<<< HEAD
APNS_ASYNC = aioapns>=3.1

FCM = firebase-admin>=5,<6
=======
FCM = firebase-admin>=6.2
>>>>>>> 0f791813


[options.packages.find]
exclude = tests<|MERGE_RESOLUTION|>--- conflicted
+++ resolved
@@ -43,13 +43,9 @@
 
 WP = pywebpush>=1.3.0
 
-<<<<<<< HEAD
 APNS_ASYNC = aioapns>=3.1
 
-FCM = firebase-admin>=5,<6
-=======
 FCM = firebase-admin>=6.2
->>>>>>> 0f791813
 
 
 [options.packages.find]
